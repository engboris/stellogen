'''test of linear identity'''
"a -o a" = galaxy
	testrl:
		-1(X) -2(X) +c5(X);
		-3(X); -4(X) +c6(X);
		-c5(X) +7(X); -c6(X);
<<<<<<< HEAD
		@-7(X) ok.
=======
		@-7(X) $ok.
>>>>>>> 023dbef6
	testrr:
		-1(X) -2(X) +c5(X);
		-3(X); -4(X) +c6(X);
		-c5(X); +7(X) -c6(X);
<<<<<<< HEAD
		@-7(X) ok.
	testll:
		-1(X) -2(X) +c5(X);
		-4(X); -3(X) +c6(X);
		-c5(X) +7(X); -c6(X);
		@-7(X) ok.
	testlr:
		-1(X) -2(X) +c5(X);
		-4(X); -3(X) +c6(X);
		-c5(X); +7(X) -c6(X);
		@-7(X) ok.
end

checker = galaxy
	interaction: {tested} {test}.
	expect: $c5(X19) $c6(X19).
=======
		@-7(X) $ok.
	testll:
		-1(X) -2(X) +c5(X);
		-4(X); -3(X) +c6(X);
		-c5(X) +7(X); -c6(X);
		@-7(X) $ok.
	testlr:
		-1(X) -2(X) +c5(X);
		-4(X); -3(X) +c6(X);
		-c5(X); +7(X) -c6(X);
		@-7(X) $ok.
>>>>>>> 023dbef6
end

id :: "a -o a".
id =
	-5(l:X) +1(X);
	-5(r:X) +2(X);
	-6(l:X) +3(X);
	-6(r:X) +4(X);
	+5(l:X) +6(l:X);
	+5(r:X) +6(r:X).

'''cut-elimination'''
ps1 = galaxy
	vehicle:
		+7(l:X) +7(r:X); 3(X) +8(l:X); @+8(r:X) 6(X).
	cuts:
		-7(X) -8(X).
end

print ps1->vehicle ps1->cuts.

'''
FIXME : MLL incorrectness

vehicle =
	+3(l:X) +3(r:X);
	-3(l:X) +1(g:X);
	-3(r:X) +2(g:X).

test =
	-1(g:X) -2(g:X) +3(g:X);
	@-3(g:X) 3(X).
'''<|MERGE_RESOLUTION|>--- conflicted
+++ resolved
@@ -4,16 +4,11 @@
 		-1(X) -2(X) +c5(X);
 		-3(X); -4(X) +c6(X);
 		-c5(X) +7(X); -c6(X);
-<<<<<<< HEAD
 		@-7(X) ok.
-=======
-		@-7(X) $ok.
->>>>>>> 023dbef6
 	testrr:
 		-1(X) -2(X) +c5(X);
 		-3(X); -4(X) +c6(X);
 		-c5(X); +7(X) -c6(X);
-<<<<<<< HEAD
 		@-7(X) ok.
 	testll:
 		-1(X) -2(X) +c5(X);
@@ -25,24 +20,6 @@
 		-4(X); -3(X) +c6(X);
 		-c5(X); +7(X) -c6(X);
 		@-7(X) ok.
-end
-
-checker = galaxy
-	interaction: {tested} {test}.
-	expect: $c5(X19) $c6(X19).
-=======
-		@-7(X) $ok.
-	testll:
-		-1(X) -2(X) +c5(X);
-		-4(X); -3(X) +c6(X);
-		-c5(X) +7(X); -c6(X);
-		@-7(X) $ok.
-	testlr:
-		-1(X) -2(X) +c5(X);
-		-4(X); -3(X) +c6(X);
-		-c5(X); +7(X) -c6(X);
-		@-7(X) $ok.
->>>>>>> 023dbef6
 end
 
 id :: "a -o a".
