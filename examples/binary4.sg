u4 = -b(1 _) -b(2 _) -b(3 _) -b(4 _) ok.

checker = galaxy
	interaction:
		process
			#test.
			#tested[b=>+b].
		end
	expect: { ok }.
end

b1 :: u4 [checker].
b1 = { b(1 1); b(2 0); b(3 0); b(4 1) }.

'''
b1 :: u4 [checker].
b2 = { b(1 0); b(2 0); b(3 1); b(4 1) }.

and =
	-b1(arg 0) -b2(arg X) b(arg 0);
	-b1(arg 1) -b2(arg X) b(arg X).

or =
	-b1(arg 0) -b2(arg X) b(arg X);
	-b1(arg 1) -b2(arg X) b(arg 1).

xor =
	-b1(arg 1) -b2(arg 0) b(arg 1);
	-b1(arg 0) -b2(arg 1) b(arg 1);
	-b1(arg 0) -b2(arg 0) b(arg 0);
	-b1(arg 1) -b2(arg 1) b(arg 0).

or =
	-b1($arg $0) -b2($arg X) $b($arg X);
	-b1($arg $1) -b2($arg X) $b($arg $1).

xor =
	-b1($arg $1) -b2($arg $0) $b($arg $1);
	-b1($arg $0) -b2($arg $1) $b($arg $1);
	-b1($arg $0) -b2($arg $0) $b($arg $0);
	-b1($arg $1) -b2($arg $1) $b($arg $0).

'logical AND
print process
<<<<<<< HEAD
	b1[b=>+b1].
	and[arg=>1]. and[arg=>2]. and[arg=>3]. and[arg=>4].
	b2[b=>+b2].
=======
	b1[$b=>+b1].
	and[$arg=>$1]. and[$arg=>$2]. and[$arg=>$3]. and[$arg=>$4].
	b2[$b=>+b2].
>>>>>>> 023dbef6
	kill.
end

'logical OR
print process
<<<<<<< HEAD
	b1[b=>+b1].
	or[arg=>1]. or[arg=>2]. or[arg=>3]. or[arg=>4].
	b2[b=>+b2].
=======
	b1[$b=>+b1].
	or[$arg=>$1]. or[$arg=>$2]. or[$arg=>$3]. or[$arg=>$4].
	b2[$b=>+b2].
	kill.
end

'logical XOR
print process
	b1[$b=>+b1].
	xor[$arg=>$1]. xor[$arg=>$2]. xor[$arg=>$3]. xor[$arg=>$4].
	b2[$b=>+b2].
>>>>>>> 023dbef6
	kill.
end

'logical XOR
print process
	b1[b=>+b1].
	xor[arg=>1]. xor[arg=>2]. xor[arg=>3]. xor[arg=>4].
	b2[b=>+b2].
	kill.
end
'''<|MERGE_RESOLUTION|>--- conflicted
+++ resolved
@@ -12,7 +12,6 @@
 b1 :: u4 [checker].
 b1 = { b(1 1); b(2 0); b(3 0); b(4 1) }.
 
-'''
 b1 :: u4 [checker].
 b2 = { b(1 0); b(2 0); b(3 1); b(4 1) }.
 
@@ -30,49 +29,19 @@
 	-b1(arg 0) -b2(arg 0) b(arg 0);
 	-b1(arg 1) -b2(arg 1) b(arg 0).
 
-or =
-	-b1($arg $0) -b2($arg X) $b($arg X);
-	-b1($arg $1) -b2($arg X) $b($arg $1).
-
-xor =
-	-b1($arg $1) -b2($arg $0) $b($arg $1);
-	-b1($arg $0) -b2($arg $1) $b($arg $1);
-	-b1($arg $0) -b2($arg $0) $b($arg $0);
-	-b1($arg $1) -b2($arg $1) $b($arg $0).
-
 'logical AND
 print process
-<<<<<<< HEAD
 	b1[b=>+b1].
 	and[arg=>1]. and[arg=>2]. and[arg=>3]. and[arg=>4].
 	b2[b=>+b2].
-=======
-	b1[$b=>+b1].
-	and[$arg=>$1]. and[$arg=>$2]. and[$arg=>$3]. and[$arg=>$4].
-	b2[$b=>+b2].
->>>>>>> 023dbef6
 	kill.
 end
 
 'logical OR
 print process
-<<<<<<< HEAD
 	b1[b=>+b1].
 	or[arg=>1]. or[arg=>2]. or[arg=>3]. or[arg=>4].
 	b2[b=>+b2].
-=======
-	b1[$b=>+b1].
-	or[$arg=>$1]. or[$arg=>$2]. or[$arg=>$3]. or[$arg=>$4].
-	b2[$b=>+b2].
-	kill.
-end
-
-'logical XOR
-print process
-	b1[$b=>+b1].
-	xor[$arg=>$1]. xor[$arg=>$2]. xor[$arg=>$3]. xor[$arg=>$4].
-	b2[$b=>+b2].
->>>>>>> 023dbef6
 	kill.
 end
 
@@ -82,5 +51,4 @@
 	xor[arg=>1]. xor[arg=>2]. xor[arg=>3]. xor[arg=>4].
 	b2[b=>+b2].
 	kill.
-end
-'''+end