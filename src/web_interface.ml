open Base
open Lsc_pretty
open Sgen_ast

(* Global output buffer *)
let output_buffer : string list ref = ref []

let add_output s = output_buffer := s :: !output_buffer

let get_output () = String.concat ~sep:"\n" (List.rev !output_buffer)

let clear_output () = output_buffer := []

(* Simple show implementation that writes to buffer *)
let show_to_buffer constellation =
  let output = string_of_constellation constellation in
  add_output output

(* Simplified eval that uses buffer for output *)
let eval_program_with_buffer (p : program) =
  clear_output ();

  let eval_term env = function
<<<<<<< HEAD
    | Sgen_ast.Show exprs ->
      (* Evaluate all expressions and collect results *)
      let rec eval_all env_acc results = function
        | [] ->
          (* Convert all results to strings and concatenate with space *)
          let output =
            List.rev results
            |> List.map ~f:(fun constellation ->
              string_of_constellation
                (List.map constellation ~f:Lsc_ast.Marked.remove) )
            |> String.concat ~sep:" "
          in
          add_output output;
          Ok env_acc
        | expr :: rest -> (
          match Sgen_eval.eval_sgen_expr env_acc expr with
          | Ok (env', constellation) ->
            eval_all env' (constellation :: results) rest
          | Error e -> Error e )
      in
      eval_all env [] exprs
=======
    | Sgen_ast.Show (expr, _loc) -> (
      (* Evaluate and print to buffer *)
      match Sgen_eval.eval_sgen_expr env expr with
      | Ok (env', constellation) ->
        show_to_buffer (List.map constellation ~f:Lsc_ast.Marked.remove);
        Ok env'
      | Error e -> Error e )
>>>>>>> 5bd1f9f4
    | term -> (
      (* For all other terms, use standard eval but discard constellation result *)
      match Sgen_eval.eval_sgen_expr env term with
      | Ok (env', _) -> Ok env'
      | Error e -> Error e )
  in

  let rec eval_program_internal env = function
    | [] -> Ok env
    | term :: rest -> (
      match eval_term env term with
      | Ok env' -> eval_program_internal env' rest
      | Error e -> Error e )
  in

  match eval_program_internal Sgen_ast.initial_env p with
  | Ok _env -> Ok ()
  | Error e -> Error e

(* Run Stellogen code from a string and return output *)
let run_from_string (code : string) : (string, string) Result.t =
  try
    (* Parse from string *)
    let raw_exprs = Sgen_parsing.parse_from_string code in

    (* Preprocess without imports *)
    let preprocessed = Sgen_parsing.preprocess_without_imports raw_exprs in

    (* Convert to program *)
    match Expr.program_of_expr preprocessed with
    | Error (expr_error, loc) -> (
      match Sgen_eval.pp_err (Sgen_ast.ExprError (expr_error, loc)) with
      | Ok error_msg -> Error error_msg
      | Error _ -> Error "Parse error" )
    | Ok program -> (
      (* Evaluate with buffered output *)
      match eval_program_with_buffer program with
      | Ok () -> Ok (get_output ())
      | Error err -> (
        match Sgen_eval.pp_err err with
        | Ok error_msg ->
          let output = get_output () in
          if String.is_empty output then Error error_msg
          else Error (output ^ "\n" ^ error_msg)
        | Error _ -> Error "Evaluation error" ) )
  with
  | Failure msg -> Error ("Error: " ^ msg)
  | exn -> Error ("Exception: " ^ Exn.to_string exn)

(* Trace is disabled for web mode - use CLI version instead *)
let trace_from_string (_code : string) : (string, string) Result.t =
  Error
    "Trace mode is not available in the web playground. Please use the CLI \
     version: dune exec sgen trace -- yourfile.sg"<|MERGE_RESOLUTION|>--- conflicted
+++ resolved
@@ -21,8 +21,7 @@
   clear_output ();
 
   let eval_term env = function
-<<<<<<< HEAD
-    | Sgen_ast.Show exprs ->
+    | Sgen_ast.Show (exprs, _loc) ->
       (* Evaluate all expressions and collect results *)
       let rec eval_all env_acc results = function
         | [] ->
@@ -43,15 +42,6 @@
           | Error e -> Error e )
       in
       eval_all env [] exprs
-=======
-    | Sgen_ast.Show (expr, _loc) -> (
-      (* Evaluate and print to buffer *)
-      match Sgen_eval.eval_sgen_expr env expr with
-      | Ok (env', constellation) ->
-        show_to_buffer (List.map constellation ~f:Lsc_ast.Marked.remove);
-        Ok env'
-      | Error e -> Error e )
->>>>>>> 5bd1f9f4
     | term -> (
       (* For all other terms, use standard eval but discard constellation result *)
       match Sgen_eval.eval_sgen_expr env term with
