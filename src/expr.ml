--- conflicted
+++ resolved
@@ -5,9 +5,31 @@
 
 let ( let* ) x f = Result.bind x ~f
 
-<<<<<<< HEAD
-=======
 type ident = string
+
+let primitive = String.append "%"
+
+let nil_op = primitive "nil"
+
+let cons_op = primitive "cons"
+
+let call_op = "#"
+
+let focus_op = "@"
+
+let string_op = primitive "string"
+
+let def_op = ":="
+
+let expect_op = "=="
+
+let params_op = primitive "params"
+
+let ineq_op = "!="
+
+let incomp_op = "slice"
+
+let group_op = "%group"
 
 module Raw = struct
   type t =
@@ -23,62 +45,6 @@
     | ConsWithParams of t list * t list
     | ConsWithBase of t list * t
     | Positioned of t * Lexing.position * Lexing.position
-end
-
-type expr =
-  | Symbol of string
-  | Var of ident
-  | List of expr list
-  | WithPos of expr * source_location
-
-let rec equal_expr e1 e2 =
-  match (e1, e2) with
-  | Symbol s1, Symbol s2 -> String.equal s1 s2
-  | Var v1, Var v2 -> String.equal v1 v2
-  | List l1, List l2 -> List.equal equal_expr l1 l2
-  | WithPos (e1', _), e2' | e1', WithPos (e2', _) -> equal_expr e1' e2'
-  | _ -> false
-
->>>>>>> f4122fdd
-let primitive = String.append "%"
-
-let nil_op = primitive "nil"
-
-let cons_op = primitive "cons"
-
-let call_op = "#"
-
-let focus_op = "@"
-
-let string_op = primitive "string"
-
-let def_op = ":="
-
-let expect_op = "=="
-
-let params_op = primitive "params"
-
-let ineq_op = "!="
-
-let incomp_op = "slice"
-
-let group_op = "%group"
-
-type ident = string
-
-module Raw = struct
-  type t =
-    | Symbol of string
-    | Var of ident
-    | String of string
-    | Focus of t
-    | Call of t
-    | List of t list
-    | Stack of t list
-    | Group of t list
-    | Cons of t list
-    | ConsWithParams of t list * t list
-    | ConsWithBase of t list * t
 
   let rec to_string : t -> string = function
     | Symbol s -> s
@@ -103,13 +69,22 @@
       Printf.sprintf "[%s|%s]"
         (List.map ~f:to_string es |> String.concat ~sep:" ")
         (to_string e)
+    | Positioned (e, _, _) -> to_string e
 end
 
 type expr =
   | Symbol of string
   | Var of ident
   | List of expr list
-[@@derive eq]
+  | WithPos of expr * source_location
+
+let rec equal_expr e1 e2 =
+  match (e1, e2) with
+  | Symbol s1, Symbol s2 -> String.equal s1 s2
+  | Var v1, Var v2 -> String.equal v1 v2
+  | List l1, List l2 -> List.equal equal_expr l1 l2
+  | WithPos (e1', _), e2' | e1', WithPos (e2', _) -> equal_expr e1' e2'
+  | _ -> false
 
 let rec to_string : expr -> string = function
   | Symbol s -> s
