open Base
open Lsc_ast
open Sgen_ast
open Expr_err

let ( let* ) x f = Result.bind x ~f

type ident = string

(* Generic type for attaching source locations *)
type 'a loc =
  { content : 'a
  ; loc : source_location option
  }

module Raw = struct
  type t =
    | Symbol of string
    | Var of ident
    | String of string
    | Focus of t
    | Call of t
    | List of t list
    | Stack of t list
    | Group of t list
    | Cons of t list
    | ConsWithParams of t list * t list
    | ConsWithBase of t list * t
    | Positioned of t * Lexing.position * Lexing.position
end

type expr =
  | Symbol of string
  | Var of ident
  | List of expr loc list

let rec equal_expr e1 e2 =
  match (e1, e2) with
  | Symbol s1, Symbol s2 -> String.equal s1 s2
  | Var v1, Var v2 -> String.equal v1 v2
  | List l1, List l2 ->
    List.equal (fun a b -> equal_expr a.content b.content) l1 l2
  | _ -> false

let primitive = String.append "%"

let nil_op = primitive "nil"

let cons_op = primitive "cons"

let call_op = "#"

let focus_op = "@"

let string_op = primitive "string"

let def_op = ":="

let expect_op = "=="

let match_op = "~="

let params_op = primitive "params"

let ineq_op = "!="

let incomp_op = "slice"

let group_op = "%group"

let rec to_string : expr -> string = function
  | Symbol s -> s
  | Var x -> x
  | List es ->
    Printf.sprintf "(%s)"
      (List.map ~f:(fun e -> to_string e.content) es |> String.concat ~sep:" ")

let rec expand_macro : Raw.t -> expr loc = function
  | Raw.Symbol s -> { content = Symbol s; loc = None }
  | Raw.Var x -> { content = Var x; loc = None }
  | Raw.String s ->
    { content =
        List
          [ { content = Symbol string_op; loc = None }
          ; { content = Symbol s; loc = None }
          ]
    ; loc = None
    }
  | Raw.Call e' ->
    let e = expand_macro e' in
    { content = List [ { content = Symbol call_op; loc = None }; e ]
    ; loc = None
    }
  | Raw.Focus e' ->
    let e = expand_macro e' in
    { content = List [ { content = Symbol focus_op; loc = None }; e ]
    ; loc = None
    }
  | Raw.Group es ->
    { content =
        List
          ( { content = Symbol group_op; loc = None }
          :: List.map ~f:expand_macro es )
    ; loc = None
    }
  | Raw.List es -> { content = List (List.map ~f:expand_macro es); loc = None }
  | Raw.Cons es -> expand_macro (Raw.ConsWithBase (es, Symbol nil_op))
  | Raw.ConsWithBase (es, base) ->
    List.fold_left es ~init:(expand_macro base) ~f:(fun acc e ->
      { content =
          List [ { content = Symbol cons_op; loc = None }; expand_macro e; acc ]
      ; loc = None
      } )
  | Raw.ConsWithParams (es, ps) ->
    { content =
        List
          [ { content = Symbol params_op; loc = None }
          ; expand_macro (Cons es)
          ; expand_macro (List ps)
          ]
    ; loc = None
    }
  | Raw.Stack [] -> { content = List []; loc = None }
  | Raw.Stack (h :: t) ->
    List.fold_left t ~init:(expand_macro h) ~f:(fun acc e ->
      { content = List [ expand_macro e; acc ]; loc = None } )
  | Raw.Positioned (e, start_pos, _) ->
    let source_loc =
      { filename = start_pos.Lexing.pos_fname
      ; line = start_pos.Lexing.pos_lnum
      ; column = start_pos.Lexing.pos_cnum - start_pos.Lexing.pos_bol + 1
      }
    in
    let expanded = expand_macro e in
    { expanded with loc = Some source_loc }

let rec replace_id (var_from : ident) replacement (expr : expr loc) : expr loc =
  match expr.content with
  | Var x when String.equal x var_from -> { replacement with loc = expr.loc }
  | Symbol _ | Var _ -> expr
  | List exprs ->
    { content = List (List.map exprs ~f:(replace_id var_from replacement))
    ; loc = expr.loc
    }

let unfold_decl_def (macro_env : (string * (string list * expr loc list)) list)
  exprs =
  let process_expr (env, acc) (expr : expr loc) =
    match expr.content with
    | List
        ( { content = Symbol "macro"; _ }
        :: { content = List ({ content = Symbol macro_name; _ } :: args); _ }
        :: body ) ->
      let var_args =
        List.map args ~f:(fun arg ->
          match arg.content with
          | Var x -> x
          | _ -> failwith "error: syntax declaration must contain variables" )
      in
      ((macro_name, (var_args, body)) :: env, acc)
    | List ({ content = Symbol macro_name; _ } :: call_args) -> (
      match List.Assoc.find env macro_name ~equal:String.equal with
      | Some (formal_params, body) ->
        if List.length formal_params <> List.length call_args then
          failwith
            (Printf.sprintf "Error: macro '%s' expects %d args, got %d"
               macro_name
               (List.length formal_params)
               (List.length call_args) )
        else
          let apply_substitution e =
            List.fold_left (List.zip_exn formal_params call_args) ~init:e
              ~f:(fun acc (param, arg) -> replace_id param arg acc )
          in
          let expanded = List.map body ~f:apply_substitution |> List.rev in
          (env, expanded @ acc)
      | None -> (env, expr :: acc) )
    | _ -> (env, expr :: acc)
  in
  List.fold_left exprs ~init:(macro_env, []) ~f:(fun (env, acc) e ->
    process_expr (env, acc) e )
  |> snd |> List.rev

(* ---------------------------------------
   Macro Import Mechanism
   --------------------------------------- *)

(* Type for macro environment *)
type macro_env = (string * (string list * expr loc list)) list

(* Collect all use-macros directives from raw expressions *)
let rec collect_macro_imports (raw_exprs : Raw.t list) : string list =
  List.concat_map raw_exprs ~f:(fun raw_expr ->
    (* Unwrap Positioned if present *)
    let unwrapped =
      match raw_expr with
      | Raw.Positioned (inner, _, _) -> inner
      | other -> other
    in
    match unwrapped with
    | Raw.List [ Raw.Symbol "use-macros"; Raw.String path ] -> [ path ]
    | Raw.List [ Raw.Symbol "use-macros"; Raw.Symbol path ] -> [ path ]
    | Raw.List
        [ Raw.Symbol "use-macros"; Raw.Positioned (Raw.String path, _, _) ] ->
      [ path ]
    | Raw.List
        [ Raw.Symbol "use-macros"; Raw.Positioned (Raw.Symbol path, _, _) ] ->
      [ path ]
    | Raw.List
        [ Raw.Positioned (Raw.Symbol "use-macros", _, _); Raw.String path ] ->
      [ path ]
    | Raw.List
        [ Raw.Positioned (Raw.Symbol "use-macros", _, _); Raw.Symbol path ] ->
      [ path ]
    | Raw.List
        [ Raw.Positioned (Raw.Symbol "use-macros", _, _)
        ; Raw.Positioned (Raw.String path, _, _)
        ] ->
      [ path ]
    | Raw.List
        [ Raw.Positioned (Raw.Symbol "use-macros", _, _)
        ; Raw.Positioned (Raw.Symbol path, _, _)
        ] ->
      [ path ]
    | _ -> [] )

(* Extract macro definitions from a list of raw expressions *)
let extract_macros (raw_exprs : Raw.t list) : macro_env =
  let expanded = List.map raw_exprs ~f:expand_macro in
  (* We need to extract just the macro environment, not the expanded expressions *)
  let rec process_expr (env, acc) (expr : expr loc) =
    match expr.content with
    | List
        ( { content = Symbol "macro"; _ }
        :: { content = List ({ content = Symbol macro_name; _ } :: args); _ }
        :: body ) ->
      let var_args =
        List.map args ~f:(fun arg ->
          match arg.content with
          | Var x -> x
          | _ -> failwith "error: syntax declaration must contain variables" )
      in
      ((macro_name, (var_args, body)) :: env, acc)
    | _ -> (env, acc)
  in
  List.fold_left expanded ~init:([], []) ~f:(fun (env, acc) e ->
    process_expr (env, acc) e )
  |> fst

(* Preprocess with a given macro environment *)
let preprocess_with_macro_env (macro_env : macro_env) (raw_exprs : Raw.t list) :
  expr loc list =
  (* Remove use-macros directives from the raw expression list *)
  let is_use_macros raw_expr =
    let unwrapped =
      match raw_expr with
      | Raw.Positioned (inner, _, _) -> inner
      | other -> other
    in
    match unwrapped with
    | Raw.List (Raw.Symbol "use-macros" :: _) -> true
    | Raw.List (Raw.Positioned (Raw.Symbol "use-macros", _, _) :: _) -> true
    | _ -> false
  in
  let filtered_raw_exprs =
    List.filter raw_exprs ~f:(fun e -> not (is_use_macros e))
  in

  (* Expand to expr loc and apply macros *)
  filtered_raw_exprs |> List.map ~f:expand_macro |> unfold_decl_def macro_env

(* ---------------------------------------
   Constellation of Expr
   --------------------------------------- *)

let symbol_of_str (symbol : string) : idfunc =
  match String.get symbol 0 with
  | '+' -> (Pos, String.subo symbol ~pos:1)
  | '-' -> (Neg, String.subo symbol ~pos:1)
  | _ -> (Null, symbol)

let rec ray_of_expr : expr -> (ray, expr_err) Result.t = function
  | Symbol s -> to_func (symbol_of_str s, []) |> Result.return
  | Var "_" -> to_var ("_" ^ fresh_placeholder ()) |> Result.return
  | Var s -> to_var s |> Result.return
  | List [] -> Error EmptyRay
  | List ({ content = Symbol h; _ } :: t) ->
    let* args = List.map ~f:(fun e -> ray_of_expr e.content) t |> Result.all in
    to_func (symbol_of_str h, args) |> Result.return
  | List (_ :: _) as e -> Error (NonConstantRayHeader (to_string e))

let bans_of_expr ban_exprs : (ban list, expr_err) Result.t =
  let ban_of_expr = function
    | List [ { content = Symbol op; _ }; expr1; expr2 ]
      when String.equal op ineq_op ->
      let* ray1 = ray_of_expr expr1.content in
      let* ray2 = ray_of_expr expr2.content in
      Ineq (ray1, ray2) |> Result.return
    | List [ { content = Symbol op; _ }; expr1; expr2 ]
      when String.equal op incomp_op ->
      let* ray1 = ray_of_expr expr1.content in
      let* ray2 = ray_of_expr expr2.content in
      Incomp (ray1, ray2) |> Result.return
    | invalid_expr -> Error (InvalidBan (to_string invalid_expr))
  in
  List.map ban_exprs ~f:(fun e -> ban_of_expr e.content) |> Result.all

let rec raylist_of_expr expr : (ray list, expr_err) Result.t =
  match expr with
  | Symbol k when String.equal k nil_op -> Ok []
  | Symbol _ | Var _ ->
    let* ray = ray_of_expr expr in
    Ok [ ray ]
  | List [ { content = Symbol op; _ }; head; tail ] when String.equal op cons_op
    ->
    let* head_ray = ray_of_expr head.content in
    let* tail_rays = raylist_of_expr tail.content in
    Ok (head_ray :: tail_rays)
  | invalid -> Error (InvalidRaylist (to_string invalid))

let rec star_of_expr : expr -> (Marked.star, expr_err) Result.t = function
  | List [ { content = Symbol k; _ }; s ] when equal_string k focus_op ->
    let* ss = star_of_expr s.content in
    ss |> Marked.remove |> Marked.make_state |> Result.return
  | List [ { content = Symbol k; _ }; s; { content = List ps; _ } ]
    when equal_string k params_op ->
    let* content = raylist_of_expr s.content in
    let* bans = bans_of_expr ps in
    Marked.Action { content; bans } |> Result.return
  | e ->
    let* content = raylist_of_expr e in
    Marked.Action { content; bans = [] } |> Result.return

let rec constellation_of_expr :
  expr -> (Marked.constellation, expr_err) Result.t = function
  | Symbol s ->
    [ Marked.Action { content = [ var (s, None) ]; bans = [] } ]
    |> Result.return
  | Var x ->
    [ Marked.Action { content = [ var (x, None) ]; bans = [] } ]
    |> Result.return
  | List [ { content = Symbol s; _ }; h; t ] when equal_string s cons_op ->
    let* sh = star_of_expr h.content in
    let* ct = constellation_of_expr t.content in
    Ok (sh :: ct)
  | List g ->
    let* rg = ray_of_expr (List g) in
    [ Marked.Action { content = [ rg ]; bans = [] } ] |> Result.return

(* ---------------------------------------
   Stellogen expr of Expr
   --------------------------------------- *)

let rec sgen_expr_of_expr expr : (sgen_expr, expr_err) Result.t =
  match expr with
  | Symbol k when String.equal k nil_op ->
    Raw [ Action { content = []; bans = [] } ] |> Result.return
  | Var _ | Symbol _ ->
    let* ray = ray_of_expr expr in
    Raw [ Action { content = [ ray ]; bans = [] } ] |> Result.return
  | List ({ content = Symbol op; _ } :: _) when String.equal op params_op ->
    let* star = star_of_expr expr in
    Raw [ star ] |> Result.return
  | List ({ content = Symbol op; _ } :: _) when String.equal op cons_op ->
    let* star = star_of_expr expr in
    Raw [ star ] |> Result.return
  | List [ { content = Symbol op; _ }; arg ] when String.equal op call_op ->
    let* ray = ray_of_expr arg.content in
    Call ray |> Result.return
  | List [ { content = Symbol op; _ }; arg ] when String.equal op focus_op ->
    let* sgen_expr = sgen_expr_of_expr arg.content in
    Focus sgen_expr |> Result.return
  | List ({ content = Symbol op; _ } :: args) when String.equal op group_op ->
    let* sgen_exprs =
      List.map args ~f:(fun e -> sgen_expr_of_expr e.content) |> Result.all
    in
    Group sgen_exprs |> Result.return
  | List ({ content = Symbol "process"; _ } :: args) ->
    let* sgen_exprs =
      List.map args ~f:(fun e -> sgen_expr_of_expr e.content) |> Result.all
    in
    Process sgen_exprs |> Result.return
  | List ({ content = Symbol "interact"; _ } :: args) ->
    let* sgen_exprs =
      List.map args ~f:(fun e -> sgen_expr_of_expr e.content) |> Result.all
    in
    Exec (false, Group sgen_exprs) |> Result.return
  | List ({ content = Symbol "fire"; _ } :: args) ->
    let* sgen_exprs =
      List.map args ~f:(fun e -> sgen_expr_of_expr e.content) |> Result.all
    in
    Exec (true, Group sgen_exprs) |> Result.return
  | List [ { content = Symbol "eval"; _ }; arg ] ->
    let* sgen_expr = sgen_expr_of_expr arg.content in
    Eval sgen_expr |> Result.return
  | List _ as list_expr ->
    let* constellation = constellation_of_expr list_expr in
    Raw constellation |> Result.return

(* ---------------------------------------
   Stellogen program of Expr
   --------------------------------------- *)

<<<<<<< HEAD
let rec decl_of_expr (expr : expr loc) :
  (declaration, expr_err * source_location option) Result.t =
  let wrap_error result =
    Result.map_error result ~f:(fun err -> (err, expr.loc))
  in
=======
let decl_of_expr (expr : expr loc) : (declaration, expr_err) Result.t =
>>>>>>> 9cfcd185
  match expr.content with
  | List [ { content = Symbol op; _ }; expr1; expr2 ]
    when String.equal op expect_op ->
    let* sgen_expr1 = sgen_expr_of_expr expr1.content |> wrap_error in
    let* sgen_expr2 = sgen_expr_of_expr expr2.content |> wrap_error in
    Expect (sgen_expr1, sgen_expr2, const "default", expr.loc) |> Result.return
  | List [ { content = Symbol op; _ }; expr1; expr2; message ]
    when String.equal op expect_op ->
    let* sgen_expr1 = sgen_expr_of_expr expr1.content |> wrap_error in
    let* sgen_expr2 = sgen_expr_of_expr expr2.content |> wrap_error in
    let* message_ray = ray_of_expr message.content |> wrap_error in
    Expect (sgen_expr1, sgen_expr2, message_ray, expr.loc) |> Result.return
  | List [ { content = Symbol op; _ }; expr1; expr2 ]
    when String.equal op match_op ->
    let* sgen_expr1 = sgen_expr_of_expr expr1.content in
    let* sgen_expr2 = sgen_expr_of_expr expr2.content in
    Match (sgen_expr1, sgen_expr2, const "default", expr.loc) |> Result.return
  | List [ { content = Symbol op; _ }; expr1; expr2; message ]
    when String.equal op match_op ->
    let* sgen_expr1 = sgen_expr_of_expr expr1.content in
    let* sgen_expr2 = sgen_expr_of_expr expr2.content in
    let* message_ray = ray_of_expr message.content in
    Match (sgen_expr1, sgen_expr2, message_ray, expr.loc) |> Result.return
  | List [ { content = Symbol op; _ }; identifier; value ]
    when String.equal op def_op ->
    let* id_ray = ray_of_expr identifier.content |> wrap_error in
    let* value_expr = sgen_expr_of_expr value.content |> wrap_error in
    Def (id_ray, value_expr) |> Result.return
  | List [ { content = Symbol "show"; _ }; arg ] ->
    let* sgen_expr = sgen_expr_of_expr arg.content |> wrap_error in
    Show sgen_expr |> Result.return
  | List [ { content = Symbol "use"; _ }; path ] ->
    let* path_ray = ray_of_expr path.content |> wrap_error in
    Use path_ray |> Result.return
  | invalid -> Error (InvalidDeclaration (to_string invalid), expr.loc)

let program_of_expr e = List.map ~f:decl_of_expr e |> Result.all

let preprocess e = e |> List.map ~f:expand_macro |> unfold_decl_def []<|MERGE_RESOLUTION|>--- conflicted
+++ resolved
@@ -401,15 +401,11 @@
    Stellogen program of Expr
    --------------------------------------- *)
 
-<<<<<<< HEAD
-let rec decl_of_expr (expr : expr loc) :
+let decl_of_expr (expr : expr loc) :
   (declaration, expr_err * source_location option) Result.t =
   let wrap_error result =
     Result.map_error result ~f:(fun err -> (err, expr.loc))
   in
-=======
-let decl_of_expr (expr : expr loc) : (declaration, expr_err) Result.t =
->>>>>>> 9cfcd185
   match expr.content with
   | List [ { content = Symbol op; _ }; expr1; expr2 ]
     when String.equal op expect_op ->
@@ -424,14 +420,14 @@
     Expect (sgen_expr1, sgen_expr2, message_ray, expr.loc) |> Result.return
   | List [ { content = Symbol op; _ }; expr1; expr2 ]
     when String.equal op match_op ->
-    let* sgen_expr1 = sgen_expr_of_expr expr1.content in
-    let* sgen_expr2 = sgen_expr_of_expr expr2.content in
+    let* sgen_expr1 = sgen_expr_of_expr expr1.content |> wrap_error in
+    let* sgen_expr2 = sgen_expr_of_expr expr2.content |> wrap_error in
     Match (sgen_expr1, sgen_expr2, const "default", expr.loc) |> Result.return
   | List [ { content = Symbol op; _ }; expr1; expr2; message ]
     when String.equal op match_op ->
-    let* sgen_expr1 = sgen_expr_of_expr expr1.content in
-    let* sgen_expr2 = sgen_expr_of_expr expr2.content in
-    let* message_ray = ray_of_expr message.content in
+    let* sgen_expr1 = sgen_expr_of_expr expr1.content |> wrap_error in
+    let* sgen_expr2 = sgen_expr_of_expr expr2.content |> wrap_error in
+    let* message_ray = ray_of_expr message.content |> wrap_error in
     Match (sgen_expr1, sgen_expr2, message_ray, expr.loc) |> Result.return
   | List [ { content = Symbol op; _ }; identifier; value ]
     when String.equal op def_op ->
