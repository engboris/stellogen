--- conflicted
+++ resolved
@@ -1,95 +1,90 @@
-{
-  open Sgen_parser
-  exception SyntaxError of string
-}
-
-let alpha    = ['a'-'z' 'A'-'Z']
-let num      = ['0'-'9']
-let alphanum = alpha | num
-let ident    = ['a'-'z' '0'-'9'] (alphanum | [ '_' '?'])* '\''*
-let var_id   = ['A'-'Z'] (alphanum | ['_' '-'])* '\''*
-let space    = [' ' '\t']+
-let newline  = '\r' | '\n' | "\r\n"
-
-rule read = parse
-  (* Stellogen *)
-  | '{'       { LBRACE }
-  | '}'       { RBRACE }
-  | "end"     { END }
-  | "show"    { SHOW }
-  | "galaxy"  { GALAXY }
-  | "print"   { PRINT }
-  | "process" { PROCESS }
-  | "->"      { RARROW }
-  | "=>"      { DRARROW }
-  | "."       { DOT }
-  | "#"       { SHARP }
-  | '"'       { read_string (Buffer.create 255) lexbuf }
-  (* Stellar resolution *)
-  | '_'       { PLACEHOLDER }
-  | '['       { LBRACK }
-  | ']'       { RBRACK }
-  | '('       { LPAR }
-  | ')'       { RPAR }
-  | ','       { COMMA }
-  | '@'       { AT }
-<<<<<<< HEAD
-  | '#'       { SHARP }
-  | '$'       { DOLLAR }
-=======
->>>>>>> 10d1e477
-  | '+'       { PLUS }
-  | '-'       { MINUS }
-  | '='       { EQ }
-  | ':'       { CONS }
-  | ';'       { SEMICOLON }
-  | var_id    { VAR (Lexing.lexeme lexbuf) }
-  | ident     { SYM (Lexing.lexeme lexbuf) }
-  (* Common *)
-  | '\''      { comment lexbuf }
-  | "'''"     { comments lexbuf }
-  | space     { read lexbuf }
-  | newline   {
-    let pos = lexbuf.lex_curr_p in
-    lexbuf.lex_curr_p <- {
-      lexbuf.lex_curr_p with
-      pos_lnum = pos.pos_lnum+1;
-      pos_bol = lexbuf.lex_curr_pos
-    };
-    EOL
-  }
-  | eof       { EOF }
-  | _         {
-    raise (SyntaxError
-      ("unexpected character '" ^
-      (Lexing.lexeme lexbuf) ^
-      "' during lexing"))
-  }
-
-and read_string buf = parse
-  | '"'       { SYM ("\""^(Buffer.contents buf)^"\"") }
-  | '\\' '/'  { Buffer.add_char buf '/'; read_string buf lexbuf }
-  | '\\' '\\' { Buffer.add_char buf '\\'; read_string buf lexbuf }
-  | '\\' 'b'  { Buffer.add_char buf '\b'; read_string buf lexbuf }
-  | '\\' 'f'  { Buffer.add_char buf '\012'; read_string buf lexbuf }
-  | '\\' 'n'  { Buffer.add_char buf '\n'; read_string buf lexbuf }
-  | '\\' 'r'  { Buffer.add_char buf '\r'; read_string buf lexbuf }
-  | '\\' 't'  { Buffer.add_char buf '\t'; read_string buf lexbuf }
-  | [^ '"' '\\']+
-    { Buffer.add_string buf (Lexing.lexeme lexbuf);
-      read_string buf lexbuf
-    }
-  | _ {
-    raise (SyntaxError
-      ("Illegal string character: " ^ Lexing.lexeme lexbuf))
-    }
-  | eof { raise (SyntaxError ("String is not terminated")) }
-
-and comment = parse
-  | newline        { EOL }
-  | eof            { EOF }
-  | _              { comment lexbuf }
-
-and comments = parse
-  | "'''"    { read lexbuf }
-  | _        { comments lexbuf }
+{
+  open Sgen_parser
+  exception SyntaxError of string
+}
+
+let alpha    = ['a'-'z' 'A'-'Z']
+let num      = ['0'-'9']
+let alphanum = alpha | num
+let ident    = ['a'-'z' '0'-'9'] (alphanum | [ '_' '?'])* '\''*
+let var_id   = ['A'-'Z'] (alphanum | ['_' '-'])* '\''*
+let space    = [' ' '\t']+
+let newline  = '\r' | '\n' | "\r\n"
+
+rule read = parse
+  (* Stellogen *)
+  | '{'       { LBRACE }
+  | '}'       { RBRACE }
+  | "end"     { END }
+  | "show"    { SHOW }
+  | "galaxy"  { GALAXY }
+  | "print"   { PRINT }
+  | "process" { PROCESS }
+  | "->"      { RARROW }
+  | "=>"      { DRARROW }
+  | "."       { DOT }
+  | "#"       { SHARP }
+  | '"'       { read_string (Buffer.create 255) lexbuf }
+  (* Stellar resolution *)
+  | '_'       { PLACEHOLDER }
+  | '['       { LBRACK }
+  | ']'       { RBRACK }
+  | '('       { LPAR }
+  | ')'       { RPAR }
+  | ','       { COMMA }
+  | '@'       { AT }
+  | '+'       { PLUS }
+  | '-'       { MINUS }
+  | '='       { EQ }
+  | ':'       { CONS }
+  | ';'       { SEMICOLON }
+  | var_id    { VAR (Lexing.lexeme lexbuf) }
+  | ident     { SYM (Lexing.lexeme lexbuf) }
+  (* Common *)
+  | '\''      { comment lexbuf }
+  | "'''"     { comments lexbuf }
+  | space     { read lexbuf }
+  | newline   {
+    let pos = lexbuf.lex_curr_p in
+    lexbuf.lex_curr_p <- {
+      lexbuf.lex_curr_p with
+      pos_lnum = pos.pos_lnum+1;
+      pos_bol = lexbuf.lex_curr_pos
+    };
+    EOL
+  }
+  | eof       { EOF }
+  | _         {
+    raise (SyntaxError
+      ("unexpected character '" ^
+      (Lexing.lexeme lexbuf) ^
+      "' during lexing"))
+  }
+
+and read_string buf = parse
+  | '"'       { SYM ("\""^(Buffer.contents buf)^"\"") }
+  | '\\' '/'  { Buffer.add_char buf '/'; read_string buf lexbuf }
+  | '\\' '\\' { Buffer.add_char buf '\\'; read_string buf lexbuf }
+  | '\\' 'b'  { Buffer.add_char buf '\b'; read_string buf lexbuf }
+  | '\\' 'f'  { Buffer.add_char buf '\012'; read_string buf lexbuf }
+  | '\\' 'n'  { Buffer.add_char buf '\n'; read_string buf lexbuf }
+  | '\\' 'r'  { Buffer.add_char buf '\r'; read_string buf lexbuf }
+  | '\\' 't'  { Buffer.add_char buf '\t'; read_string buf lexbuf }
+  | [^ '"' '\\']+
+    { Buffer.add_string buf (Lexing.lexeme lexbuf);
+      read_string buf lexbuf
+    }
+  | _ {
+    raise (SyntaxError
+      ("Illegal string character: " ^ Lexing.lexeme lexbuf))
+    }
+  | eof { raise (SyntaxError ("String is not terminated")) }
+
+and comment = parse
+  | newline        { EOL }
+  | eof            { EOF }
+  | _              { comment lexbuf }
+
+and comments = parse
+  | "'''"    { read lexbuf }
+  | _        { comments lexbuf }