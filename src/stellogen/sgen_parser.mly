--- conflicted
+++ resolved
@@ -1,175 +1,138 @@
-%{
-open Sgen_ast
-%}
-
-%token SHOW SHOWEXEC
-%token INTERFACE
-%token USE
-%token RUN
-%token SPEC
-%token TRACE
-%token SHARP
-%token EXEC LINEXEC
-%token PROCESS
-%token GALAXY
-%token RARROW DRARROW
-%token EQ
-%token END
-
-<<<<<<< HEAD
-=======
-%left RARROW
-%nonassoc AT
-%token PROOF LEMMA THEOREM
-
->>>>>>> 67b707ed
-%start <Sgen_ast.program> program
-
-%%
-
-let program :=
-  | EOL*; EOF;                            { [] }
-  | EOL*; d=declaration; EOL+; p=program; { d::p }
-  | EOL*; d=declaration; EOF;             { [d] }
-
-let ident :=
-  | ~=ray; <>
-
-let declaration :=
-<<<<<<< HEAD
-  | SPEC; ~=ident; EOL*; EQ; EOL*;
-    ~=galaxy_expr;                 <Def>
-  | ~=ident; EOL*; EQ; EOL*;
-    ~=galaxy_expr;                 <Def>
-  | INTERFACE; EOL*; x=ident; EOL*;
-    i=interface_item*;
-    END; INTERFACE?;               { Def (x, Raw (Interface i)) }
-  | SHOW; EOL*; ~=galaxy_expr;     <Show>
-  | SHOWEXEC; EOL*; ~=galaxy_expr; <ShowExec>
-  | TRACE; EOL*; ~=galaxy_expr;    <Trace>
-  | RUN; EOL*; ~=galaxy_expr;      <Run>
-  | ~=type_declaration;            <TypeDef>
-
-let type_declaration :=
-  | x=ident; CONS; CONS; ts=separated_list(COMMA, ident);
-    EOL*; ck=bracks(ident)?; EOL*; DOT;                 { TDef (x, ts, ck) }
-  | x=ident; CONS; EQ; CONS; EOL*; g=galaxy_expr;       { TExp (x, g) }
-=======
-  | SPEC; ~=SYM; EOL*; EQ; EOL*;
-    ~=galaxy_expr;                           <Def>
-  | ~=SYM; EOL*; EQ; EOL*;
-    ~=galaxy_expr;                           <Def>
-  | INTERFACE; EOL*; x=SYM; EOL*;
-    i=interface_item*;
-    END; INTERFACE?;                         { Def (x, Raw (Interface i)) }
-  | SHOW; EOL*; ~=galaxy_expr;               <Show>
-  | SHOWEXEC; EOL*; ~=galaxy_expr;           <ShowExec>
-  | TRACE; EOL*; ~=galaxy_expr;              <Trace>
-  | RUN; EOL*; ~=galaxy_expr;                <Run>
-  | ~=type_declaration;                      <TypeDef>
-  | USE; l=separated_list(RARROW, SYM); DOT; <Use>
-  | proof_spec; x=SYM; CONS; ts=separated_list(COMMA, SYM);
-    EOL*; ck=bracks(SYM)?; EOL*; EQ; EOL*; g=galaxy_expr;       { ProofDef (x, ts, ck, g) }
-
-  let proof_spec := 
-    | THEOREM; EOL*; <>
-    | LEMMA; EOL*; <>
-
-  let type_declaration :=
-    | x=SYM; CONS; CONS; ts=separated_list(COMMA, SYM);
-      EOL*; ck=bracks(SYM)?; EOL*; DOT;                 { TDef (x, ts, ck) }
-    | x=SYM; CONS; EQ; CONS; EOL*; g=galaxy_expr;       { TExp (x, g) }
->>>>>>> 67b707ed
-
-let galaxy_expr :=
-  | ~=galaxy_content; EOL*; DOT; <>
-  | ~=process;                   <>
-  | ~=undelimited_raw_galaxy;    <Raw>
-
-let interface_item :=
-  | ~=type_declaration; EOL*; <>
-
-let undelimited_raw_galaxy :=
-  | ~=marked_constellation; EOL*; DOT;                <Const>
-  | GALAXY; EOL*; ~=galaxy_item*; EOL*; END; GALAXY?; <Galaxy>
-
-let delimited_raw_galaxy :=
-  | ~=pars(marked_constellation);   <Const>
-  | braces(EOL*);                   { Const [] }
-  | ~=braces(marked_constellation); <Const>
-
-<<<<<<< HEAD
-let galaxy_content :=
-  | ~=pars(galaxy_content);                   <>
-  | SHARP; ~=ident;                           <Id>
-=======
-let process_content(x) :=
-  | ~=pars(x);                   <>
->>>>>>> 67b707ed
-  | ~=delimited_raw_galaxy;                   <Raw>
-  | g=x; h=x;       { Union (g, h) }
-  | ~=galaxy_access;                          <>
-  | AT; ~=focussed_process_content(x);            <Focus>
-  | ~=x; ~=bracks(substitution); <Subst>
-  | ~=galaxy_block;                           <>
-
-let focussed_process_content(x) :=
-  | ~=pars(x); <>
-  | ~=galaxy_access;        <>
-  | SHARP; ~=ident;         <Id>
-  | ~=delimited_raw_galaxy; <Raw>
-  | ~=galaxy_block;         <>
-
-let galaxy_block :=
-  | EXEC; EOL*; ~=galaxy_content; EOL*; END; EXEC?;
-    <Exec>
-  | LINEXEC; EOL*; ~=galaxy_content; EOL*; END; LINEXEC?;
-    <LinExec>
-  | EXEC; EOL*; mcs=marked_constellation; EOL*; END; EXEC?;
-    { Exec (Raw (Const mcs)) }
-  | LINEXEC; EOL*; mcs=marked_constellation; EOL*; END; LINEXEC?;
-    { LinExec (Raw (Const mcs)) }
-
-let galaxy_access :=
-  | SHARP; x=ident; RARROW; y=ident;  { Access (Id x, y) }
-  | ~=galaxy_access; RARROW; y=ident; <Access>
-
-let galaxy_content := 
-  | SHARP; ~=SYM;                       <Id>
-  | ~=process_content(galaxy_content); <>
-
-let substitution :=
-  | DRARROW; ~=symbol;                      <Extend>
-  | ~=symbol; DRARROW;                      <Reduce>
-  | ~=VAR; DRARROW; ~=ray;                  <SVar>
-  | f=symbol; DRARROW; g=symbol;            { SFunc (f, g) }
-  | SHARP; ~=ident; DRARROW; ~=galaxy_expr; <SGal>
-  | SHARP; x=ident; DRARROW;
-    h=marked_constellation;                 { SGal (x, Raw (Const h)) }
-
-let galaxy_item :=
-  | ~=ident; EQ; EOL*; ~=galaxy_content; DOT; EOL*; <GLabelDef>
-  | x=ident; EQ; EOL*; mcs=marked_constellation; EOL*; DOT; EOL*;
-    { GLabelDef (x, Raw (Const mcs)) }
-  | x=ident; EQ; EOL*; g=undelimited_raw_galaxy; EOL*; DOT; EOL*;
-    { GLabelDef (x, Raw g) }
-  | ~=ident; EQ; EOL*; ~=process; EOL*;           <GLabelDef>
-  | ~=type_declaration; EOL*;                     <GTypeDef>
-
-let process :=
-  | PROCESS; EOL*; END; PROCESS?;
-    { Process [] }
-  | PROOF; EOL*; END; PROOF?;
-    { Process [] }
-  | PROCESS; EOL*; ~=process_item+; END; PROCESS?;
-    <Process>
-  | PROOF; EOL*; ~=proof_content+; END; PROOF?;
-    <Process>
-
-let process_item :=
-  | ~=galaxy_content; DOT; EOL*;    <>
-  | ~=undelimited_raw_galaxy; EOL*; <Raw>
-
-let proof_content := 
-  | ~=SYM; DOT; EOL*; <Id>
-  | ~=process_content(proof_content); DOT; EOL*; <>+%{
+open Sgen_ast
+%}
+
+%token SHOW SHOWEXEC
+%token INTERFACE
+%token USE
+%token RUN
+%token SPEC
+%token TRACE
+%token SHARP
+%token EXEC LINEXEC
+%token PROCESS
+%token GALAXY
+%token RARROW DRARROW
+%token EQ
+%token END
+%token PROOF LEMMA THEOREM
+
+%start <Sgen_ast.program> program
+
+%%
+
+let program :=
+  | EOL*; EOF;                            { [] }
+  | EOL*; d=declaration; EOL+; p=program; { d::p }
+  | EOL*; d=declaration; EOF;             { [d] }
+
+let ident := ~=ray; <>
+
+let declaration :=
+  | SPEC; ~=ident; EOL*; EQ; EOL*; ~=galaxy_expr; <Def>
+  | ~=ident; EOL*; EQ; EOL*; ~=galaxy_expr;       <Def>
+  | SHOW; EOL*; ~=galaxy_expr;                    <Show>
+  | SHOWEXEC; EOL*; ~=galaxy_expr;                <ShowExec>
+  | TRACE; EOL*; ~=galaxy_expr;                   <Trace>
+  | RUN; EOL*; ~=galaxy_expr;                     <Run>
+  | ~=type_declaration;                           <TypeDef>
+  | USE; ~=separated_list(RARROW, ident); DOT;    <Use>
+  | proof_spec; x=ident; CONS; ts=separated_list(COMMA, ident);
+    EOL*; ck=bracks(ident)?; EOL*; EQ; EOL*; g=galaxy_expr;
+    { ProofDef (x, ts, ck, g) }
+  | INTERFACE; EOL*; x=ident; EOL*; i=interface_item*; END; INTERFACE?;
+    { Def (x, Raw (Interface i)) }
+
+let proof_spec :=
+  | THEOREM; EOL*; <>
+  | LEMMA; EOL*; <>
+
+let type_declaration :=
+  | x=ident; CONS; CONS; ts=separated_list(COMMA, ident);
+    EOL*; ck=bracks(ident)?; EOL*; DOT;                   { TDef (x, ts, ck) }
+  | x=ident; CONS; EQ; CONS; EOL*; g=galaxy_expr;         { TExp (x, g) }
+
+let galaxy_expr :=
+  | ~=galaxy_content; EOL*; DOT; <>
+  | ~=process;                   <>
+  | ~=undelimited_raw_galaxy;    <Raw>
+
+let interface_item :=
+  | ~=type_declaration; EOL*; <>
+
+let undelimited_raw_galaxy :=
+  | ~=marked_constellation; EOL*; DOT;                <Const>
+  | GALAXY; EOL*; ~=galaxy_item*; EOL*; END; GALAXY?; <Galaxy>
+
+let delimited_raw_galaxy :=
+  | braces(EOL*);                   { Const [] }
+  | ~=pars(marked_constellation);   <Const>
+  | ~=braces(marked_constellation); <Const>
+
+let prefixed_id := SHARP; ~=ident; <Id>
+
+let naked_id := ~=ident; <Id>
+
+let galaxy_content :=
+  | ~=pars(galaxy_content);                    <>
+  | ~=delimited_raw_galaxy;                    <Raw>
+  | g=galaxy_content; h=galaxy_content;        { Union (g, h) }
+  | ~=galaxy_access;                           <>
+  | AT; ~=focussed_galaxy_content;             <Focus>
+  | ~=galaxy_content; ~=bracks(substitution);  <Subst>
+  | ~=galaxy_block;                            <>
+  | ~=prefixed_id;                             <>
+
+let focussed_galaxy_content :=
+  | ~=pars(galaxy_content);  <>
+  | ~=galaxy_access;         <>
+  | ~=delimited_raw_galaxy;  <Raw>
+  | ~=galaxy_block;          <>
+  | ~=prefixed_id;           <>
+
+let galaxy_block :=
+  | EXEC; EOL*; ~=galaxy_content; EOL*; END; EXEC?;
+    <Exec>
+  | LINEXEC; EOL*; ~=galaxy_content; EOL*; END; LINEXEC?;
+    <LinExec>
+  | EXEC; EOL*; mcs=marked_constellation; EOL*; END; EXEC?;
+    { Exec (Raw (Const mcs)) }
+  | LINEXEC; EOL*; mcs=marked_constellation; EOL*; END; LINEXEC?;
+    { LinExec (Raw (Const mcs)) }
+
+let galaxy_access :=
+  | SHARP; x=ident; RARROW; y=ident;  { Access (Id x, y) }
+  | ~=galaxy_access; RARROW; y=ident; <Access>
+
+let substitution :=
+  | DRARROW; ~=symbol;                      <Extend>
+  | ~=symbol; DRARROW;                      <Reduce>
+  | ~=VAR; DRARROW; ~=ray;                  <SVar>
+  | f=symbol; DRARROW; g=symbol;            { SFunc (f, g) }
+  | SHARP; ~=ident; DRARROW; ~=galaxy_expr; <SGal>
+  | SHARP; x=ident; DRARROW;
+    h=marked_constellation;                 { SGal (x, Raw (Const h)) }
+
+let galaxy_item :=
+  | ~=ident; EQ; EOL*; ~=galaxy_content; DOT; EOL*;
+    <GLabelDef>
+  | x=ident; EQ; EOL*; mcs=marked_constellation; EOL*; DOT; EOL*;
+    { GLabelDef (x, Raw (Const mcs)) }
+  | x=ident; EQ; EOL*; g=undelimited_raw_galaxy; EOL*; DOT; EOL*;
+    { GLabelDef (x, Raw g) }
+  | ~=ident; EQ; EOL*; ~=process; EOL*;  <GLabelDef>
+  | ~=type_declaration; EOL*;            <GTypeDef>
+
+let process :=
+  | PROCESS; EOL*; END; PROCESS?;                   { Process [] }
+  | PROOF; EOL*; END; PROOF?;                       { Process [] }
+  | PROCESS; EOL*; ~=process_item+; END; PROCESS?;  <Process>
+  | PROOF; EOL*; ~=proof_content+; END; PROOF?;     <Process>
+
+let process_item :=
+  | ~=galaxy_content; DOT; EOL*;     <>
+  | ~=undelimited_raw_galaxy; EOL*;  <Raw>
+
+let proof_content :=
+  | ~=delimited_raw_galaxy; DOT; EOL*; <Raw>
+  | ~=naked_id; DOT; EOL*;             <>