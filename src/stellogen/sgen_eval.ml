open Base
open Lsc_ast
open Lsc_err
open Sgen_ast
open Sgen_err
open Common.Format_exn
open Common.Pretty
open Out_channel

let ( let* ) x f = Result.bind x ~f

let add_obj env x e = List.Assoc.add ~equal:equal_string env.objs x e

let get_obj env x = List.Assoc.find ~equal:equal_string env.objs x

let add_type env x e = List.Assoc.add ~equal:equal_string env.types x e

let get_type env x = List.Assoc.find ~equal:equal_string env.types x

let rec map_galaxy env ~f : galaxy -> (galaxy, err) Result.t = function
  | Const mcs -> Const (f mcs) |> Result.return
  | Interface i -> Interface i |> Result.return
  | Galaxy g ->
    let* g' =
      List.map g ~f:(function
        | GTypeDef tdef -> GTypeDef tdef |> Result.return
        | GLabelDef (k, v) ->
          let* map_v = map_galaxy_expr env ~f v in
          GLabelDef (k, map_v) |> Result.return )
      |> Result.all
    in
    Galaxy g' |> Result.return

and map_galaxy_expr env ~f : galaxy_expr -> (galaxy_expr, err) Result.t =
  function
  | Raw g ->
    let* map_g = map_galaxy env ~f g in
    Raw map_g |> Result.return
  | Access (e, x) ->
    let* map_e = map_galaxy_expr env ~f e in
    Access (map_e, x) |> Result.return
  | Id x when is_reserved x -> Ok (Id x)
  | Id x -> begin
    match get_obj env x with
    | None -> Error (UnknownID x)
    | Some g -> map_galaxy_expr env ~f g
  end
  | Exec e ->
    let* map_e = map_galaxy_expr env ~f e in
    Exec map_e |> Result.return
  | LinExec e ->
    let* map_e = map_galaxy_expr env ~f e in
    LinExec map_e |> Result.return
  | Union (e, e') ->
    let* map_e = map_galaxy_expr env ~f e in
    let* map_e' = map_galaxy_expr env ~f e' in
    Union (map_e, map_e') |> Result.return
  | Subst (e, Extend pf) ->
    let* map_e = map_galaxy_expr env ~f e in
    Subst (map_e, Extend pf) |> Result.return
  | Subst (e, Reduce pf) ->
    let* map_e = map_galaxy_expr env ~f e in
    Subst (map_e, Reduce pf) |> Result.return
  | Focus e ->
    let* map_e = map_galaxy_expr env ~f e in
    Focus map_e |> Result.return
  | Subst (e, SVar (x, r)) ->
    let* map_e = map_galaxy_expr env ~f e in
    Subst (map_e, SVar (x, r)) |> Result.return
  | Subst (e, SFunc (pf, pf')) ->
    let* map_e = map_galaxy_expr env ~f e in
    Subst (map_e, SFunc (pf, pf')) |> Result.return
  | Subst (e', SGal (x, e)) ->
    let* map_e = map_galaxy_expr env ~f e in
    let* map_e' = map_galaxy_expr env ~f e' in
    Subst (map_e', SGal (x, map_e)) |> Result.return
  | Process gs ->
    let* procs = List.map ~f:(map_galaxy_expr env ~f) gs |> Result.all in
    Process procs |> Result.return

let rec replace_id env (_from : ident) (_to : galaxy_expr) e :
  (galaxy_expr, err) Result.t =
  match e with
  | Id x when is_reserved x -> Ok (Id x)
  | Id x when equal_string x _from -> Ok _to
  | Access (g, x) ->
    let* g' = replace_id env _from _to g in
    Access (g', x) |> Result.return
  | Exec e ->
    let* g = replace_id env _from _to e in
    Exec g |> Result.return
  | LinExec e ->
    let* g = replace_id env _from _to e in
    LinExec g |> Result.return
  | Union (e1, e2) ->
    let* g1 = replace_id env _from _to e1 in
    let* g2 = replace_id env _from _to e2 in
    Union (g1, g2) |> Result.return
  | Focus e ->
    let* g = replace_id env _from _to e in
    Focus g |> Result.return
  | Subst (e, subst) ->
    let* g = replace_id env _from _to e in
    Subst (g, subst) |> Result.return
  | Process gs ->
    let* procs = List.map ~f:(replace_id env _from _to) gs |> Result.all in
    Process procs |> Result.return
  | Raw _ | Id _ -> e |> Result.return

let subst_vars env _from _to =
  map_galaxy_expr env ~f:(subst_all_vars [ (_from, _to) ])

let subst_funcs env _from _to =
  map_galaxy_expr env ~f:(subst_all_funcs [ (_from, _to) ])

let group_galaxy =
  List.fold_left ~init:([], []) ~f:(function types, fields ->
    (function
    | GTypeDef d -> (d :: types, fields)
    | GLabelDef (x, g') -> (types, (x, g') :: fields) ) )

let rec typecheck_galaxy ~notyping env (g : galaxy_declaration list) :
  (unit, err) Result.t =
  let types, fields = group_galaxy g in
  List.map types ~f:(function
    | TExp (x, g) ->
      let checker = expect g in
      let new_env = { types = env.types; objs = fields @ env.objs } in
      typecheck ~notyping new_env x "^empty" checker
    | TDef (x, ts, ck) ->
      let* checker =
        match ck with
        | None -> Ok default_checker
        | Some xck -> begin
          match get_obj env xck with
          | None -> Error (UnknownID xck)
          | Some g -> Ok g
        end
      in
      let new_env = { types = env.types; objs = fields @ env.objs } in
      List.map ts ~f:(fun t -> typecheck ~notyping new_env x t checker)
      |> Result.all_unit )
  |> Result.all_unit

and pp_err ~notyping e : (ident, err) Result.t =
  match e with
  | IllFormedChecker -> "Ill-formed checker.\n" |> Result.return
  | ExpectedGalaxy -> "Expected galaxy.\n" |> Result.return
  | ReservedWord x ->
    Printf.sprintf "%s: identifier '%s' is reserved.\n"
      (red "ReservedWord Error") x
    |> Result.return
  | UnknownField x ->
    Printf.sprintf "%s: field '%s' not found.\n" (red "UnknownField Error") x
    |> Result.return
  | UnknownID x ->
    Printf.sprintf "%s: identifier '%s' not found.\n" (red "UnknownID Error") x
    |> Result.return
  | TestFailed (x, t, id, got, expected) ->
    let* eval_got = galaxy_to_constellation ~notyping initial_env got in
    let* eval_exp = galaxy_to_constellation ~notyping initial_env expected in
    Printf.sprintf "%s: %s.\nChecking %s :: %s\n* got: %s\n* expected: %s\n"
      (red "TestFailed Error")
      ( if equal_string id "_" then "unique test of '" ^ t ^ "' failed"
        else "test '" ^ id ^ "' failed" )
      x t
      (eval_got |> List.map ~f:remove_mark |> string_of_constellation)
      (eval_exp |> List.map ~f:remove_mark |> string_of_constellation)
    |> Result.return
  | LscError e -> pp_err_effect e |> Result.return

and eval_galaxy_expr ~notyping (env : env) :
  galaxy_expr -> (galaxy, err) Result.t = function
  | Raw (Galaxy g) ->
    let* _ = if notyping then Ok () else typecheck_galaxy ~notyping env g in
    Ok (Galaxy g)
  | Raw (Const mcs) -> Ok (Const mcs)
  | Raw (Interface _) -> Ok (Interface [])
  | Access (e, x) -> begin
    match eval_galaxy_expr ~notyping env e with
    | Ok (Const _) -> Error (UnknownField x)
    | Ok (Interface _) -> Error (UnknownField x)
    | Ok (Galaxy g) -> (
      let _, fields = group_galaxy g in
      try
        fields |> fun g ->
        List.Assoc.find_exn ~equal:equal_string g x
        |> eval_galaxy_expr ~notyping env
      with Not_found_s _ -> Error (UnknownField x) )
    | Error e -> Error e
  end
  | Id x -> begin
    begin
      match get_obj env x with
      | None -> Error (UnknownID x)
      | Some g -> eval_galaxy_expr ~notyping env g
    end
  end
  | Union (e, e') ->
    let* eval_e = eval_galaxy_expr ~notyping env e in
    let* eval_e' = eval_galaxy_expr ~notyping env e' in
    let* mcs1 = eval_e |> galaxy_to_constellation ~notyping env in
    let* mcs2 = eval_e' |> galaxy_to_constellation ~notyping env in
    Ok (Const (mcs1 @ mcs2))
  | Exec e ->
    let* eval_e = eval_galaxy_expr ~notyping env e in
    let* mcs = galaxy_to_constellation ~notyping env eval_e in
    begin
      match exec ~linear:false ~showtrace:false mcs with
      | Ok res -> Ok (Const (unmark_all res))
      | Error e -> Error (LscError e)
    end
  | LinExec e ->
    let* eval_e = eval_galaxy_expr ~notyping env e in
    let* mcs = galaxy_to_constellation ~notyping env eval_e in
    begin
      match exec ~linear:true ~showtrace:false mcs with
      | Ok mcs -> Ok (Const (unmark_all mcs))
      | Error e -> Error (LscError e)
    end
  | Focus e ->
    let* eval_e = eval_galaxy_expr ~notyping env e in
    let* mcs = galaxy_to_constellation ~notyping env eval_e in
    Const (mcs |> remove_mark_all |> focus) |> Result.return
  | Process [] -> Ok (Const [])
  | Process (h :: t) ->
    let* eval_e = eval_galaxy_expr ~notyping env h in
    let* mcs = galaxy_to_constellation ~notyping env eval_e in
    let init = mcs |> remove_mark_all |> focus in
    let* res =
      List.fold_left t ~init:(Ok init) ~f:(fun acc x ->
        let* acc = acc in
        match x with
        | Id "kill" -> acc |> remove_mark_all |> kill |> focus |> Result.return
        | Id "clean" ->
          acc |> remove_mark_all |> clean |> focus |> Result.return
        | _ ->
          let origin = acc |> remove_mark_all |> focus in
          let* ev =
            eval_galaxy_expr ~notyping env
              (Focus (Exec (Union (x, Raw (Const origin)))))
          in
          galaxy_to_constellation ~notyping env ev )
    in
    Const res |> Result.return
  | Subst (e, Extend pf) ->
    let* eval_e = eval_galaxy_expr ~notyping env e in
    let* mcs = galaxy_to_constellation ~notyping env eval_e in
    Const (List.map mcs ~f:(map_mstar ~f:(fun r -> gfunc pf [ r ])))
    |> Result.return
  | Subst (e, Reduce pf) ->
    let* eval_e = eval_galaxy_expr ~notyping env e in
    let* mcs = galaxy_to_constellation ~notyping env eval_e in
    Const
      (List.map mcs
         ~f:
           (map_mstar ~f:(fun r ->
              match r with
              | StellarRays.Func (pf', ts)
                when StellarSig.equal_idfunc (snd pf) (snd pf')
                     && List.length ts = 1 ->
                List.hd_exn ts
              | _ -> r ) ) )
    |> Result.return
  | Subst (e, SVar (x, r)) ->
    let* subst = subst_vars env (x, None) r e in
    eval_galaxy_expr ~notyping env subst
  | Subst (e, SFunc (pf1, pf2)) ->
    let* subst = subst_funcs env pf1 pf2 e in
    eval_galaxy_expr ~notyping env subst
  | Subst (e, SGal (x, _to)) ->
    let* fill = replace_id env x _to e in
    eval_galaxy_expr ~notyping env fill

and galaxy_to_constellation ~notyping env :
  galaxy -> (marked_constellation, err) Result.t = function
  | Const mcs -> Ok mcs
  | Interface _ -> Ok []
  | Galaxy g ->
    let _, fields = group_galaxy g in
    List.fold_left fields ~init:(Ok []) ~f:(fun acc (_, v) ->
      let* acc = acc in
      let* eval_v = eval_galaxy_expr ~notyping env v in
      let* mcs = galaxy_to_constellation ~notyping env eval_v in
      Ok (mcs @ acc) )

and equal_galaxy ~notyping env g g' =
  let* mcs = galaxy_to_constellation ~notyping env g in
  let* mcs' = galaxy_to_constellation ~notyping env g' in
  equal_mconstellation mcs mcs' |> Result.return

and check_interface ~notyping env x i =
  let* g =
    match get_obj env x with
    | Some (Raw (Galaxy g)) -> Ok g
    | Some _ -> Error ExpectedGalaxy
    | None -> Error (UnknownID x)
  in
  let type_decls = List.map i ~f:(fun t -> GTypeDef t) in
  typecheck_galaxy ~notyping env (type_decls @ g)

and typecheck ~notyping env x t (ck : galaxy_expr) : (unit, err) Result.t =
  let* gtests =
    match get_obj env t with
    | Some (Raw (Const mcs)) -> Ok [ ("_", Raw (Const mcs)) ]
    | Some (Raw (Interface i)) ->
      let* _ = check_interface ~notyping env x i in
      Ok []
    | Some (Raw (Galaxy gtests)) -> group_galaxy gtests |> snd |> Result.return
    | Some e ->
      let* eval_e = eval_galaxy_expr ~notyping env e in
      let* mcs = galaxy_to_constellation ~notyping env eval_e in
      [ ("test", Raw (Const mcs)) ] |> Result.return
    | None -> Error (UnknownID x)
  in
  let testing =
    List.map gtests ~f:(fun (idtest, test) ->
      match ck with
      | Raw (Galaxy gck) ->
        let format =
          try
            List.Assoc.find_exn ~equal:equal_string
              (group_galaxy gck |> snd)
              "interaction"
          with Not_found_s _ -> default_interaction
        in
        begin
          match get_obj env x with
          | None -> Error (UnknownID x)
          | Some obj_x ->
            Ok
              ( idtest
              , Exec
                  (Subst
                     ( Subst (format, SGal ("test", test))
                     , SGal ("tested", obj_x) ) )
                |> eval_galaxy_expr ~notyping env )
        end
      | _ -> Error IllFormedChecker )
  in
  let expect = Access (ck, "expect") in
  let* eval_exp = eval_galaxy_expr ~notyping env expect in
  List.map testing ~f:(function
    | Ok (idtest, got) ->
      let* got = got in
      let* eq = equal_galaxy ~notyping env got eval_exp in
      if not eq then Error (TestFailed (x, t, idtest, got, eval_exp)) else Ok ()
    | Error e -> Error e )
  |> Result.all_unit

and default_interaction = Union (Focus (Id "tested"), Id "test")

and default_expect =
  Raw (Const [ Unmarked { content = [ func "ok" [] ]; bans = [] } ])

and default_checker : galaxy_expr =
  Raw
    (Galaxy
       [ GLabelDef ("interaction", default_interaction)
       ; GLabelDef ("expect", default_expect)
       ] )

and string_of_type_declaration ~notyping env = function
  | TDef (x, ts, None) ->
    Printf.sprintf "  %s :: %s.\n" x (string_of_list Fn.id "," ts)
  | TDef (x, ts, Some xck) ->
    Printf.sprintf "  %s :: %s [%s].\n" x (string_of_list Fn.id "," ts) xck
  | TExp (x, g) -> (
    match eval_galaxy_expr ~notyping env g with
    | Error _ -> failwith "Error: string_of_type_declaration"
    | Ok eval_g ->
      Printf.sprintf "%s :=: %s" x (string_of_galaxy ~notyping env eval_g) )

and string_of_galaxy_declaration ~notyping env = function
  | GLabelDef (k, v) -> begin
    match eval_galaxy_expr ~notyping env v with
    | Error _ -> failwith "Error: string_of_galaxy_declaration"
    | Ok eval_v ->
      Printf.sprintf "  %s = %s\n" k (string_of_galaxy ~notyping env eval_v)
  end
  | GTypeDef decl -> string_of_type_declaration ~notyping env decl

and string_of_galaxy ~notyping env : galaxy -> ident = function
  | Const mcs -> mcs |> remove_mark_all |> string_of_constellation
  | Interface i ->
    let content =
      string_of_list (string_of_type_declaration ~notyping env) "" i
    in
    Printf.sprintf "interface\n%send" content
  | Galaxy g ->
    Printf.sprintf "galaxy\n%send"
      (string_of_list (string_of_galaxy_declaration ~notyping env) "" g)

let rec eval_decl ~typecheckonly ~notyping env :
  declaration -> (env, err) Result.t = function
  | Def (x, _) when is_reserved x -> Error (ReservedWord x)
  | Def (x, e) ->
    let env = { objs = add_obj env x e; types = env.types } in
    let* _ =
      if notyping then Ok ()
      else
        List.filter env.types ~f:(fun (y, _) -> equal_string x y)
        |> List.map ~f:(fun (_, (ts, ck)) ->
             match ck with
             | None ->
               List.map ts ~f:(fun t ->
                 typecheck ~notyping env x t default_checker )
               |> Result.all_unit
             | Some xck -> begin
               match get_obj env xck with
               | None -> Error (UnknownID xck)
               | Some obj_xck ->
                 List.map ts ~f:(fun t -> typecheck ~notyping env x t obj_xck)
                 |> Result.all_unit
             end )
        |> Result.all_unit
    in
    Ok env
  | Show _ when typecheckonly -> Ok env
  | Show (Id x) -> begin
    match get_obj env x with
    | None -> Error (UnknownID x)
    | Some e -> eval_decl ~typecheckonly ~notyping env (Show e)
  end
  | Show (Raw (Galaxy g)) ->
    Galaxy g |> string_of_galaxy ~notyping env |> Stdlib.print_string;
    Stdlib.print_newline ();
    Stdlib.flush Stdlib.stdout;
    Ok env
  | Show (Raw (Interface i)) ->
    Interface i |> string_of_galaxy ~notyping env |> Stdlib.print_string;
    Stdlib.print_newline ();
    Stdlib.flush Stdlib.stdout;
    Ok env
  | Show e ->
    let* eval_e = eval_galaxy_expr ~notyping env e in
    let* mcs = galaxy_to_constellation ~notyping env eval_e in
    List.map mcs ~f:remove_mark
    |> string_of_constellation |> Stdlib.print_string;
    Stdlib.print_newline ();
    Ok env
  | ShowExec _ when typecheckonly -> Ok env
  | ShowExec e -> eval_decl ~typecheckonly ~notyping env (Show (Exec e))
  | Trace _ when typecheckonly -> Ok env
  | Trace e ->
    let* eval_e = eval_galaxy_expr ~notyping env e in
    let* mcs = galaxy_to_constellation ~notyping env eval_e in
    begin
      match exec ~showtrace:true mcs with
      | Ok _ -> Ok env
      | Error e -> Error (LscError e)
    end
  | Run _ when typecheckonly -> Ok env
  | Run e ->
    let _ = eval_galaxy_expr ~notyping env (Exec e) in
    Ok env
  | TypeDef _ when notyping -> Ok env
  | TypeDef (TDef (x, ts, ck)) ->
    Ok { objs = env.objs; types = add_type env x (ts, ck) }
  | TypeDef (TExp (x, mcs)) ->
    Ok
      { objs = add_obj env "^expect" (expect mcs)
      ; types = add_type env x ([ "^empty" ], Some "^expect")
      }
<<<<<<< HEAD
  | ProofDef (x, ts, ck, g) ->
    eval_decl ~typecheckonly ~notyping
      { objs = add_obj env x g; types = add_type env x (ts, ck) }
      (Def (x, g))
=======
  | Use path ->
    let formatted_filename = String.concat ~sep:"/" path ^ ".sg" in
    let lexbuf = Lexing.from_channel (Stdlib.open_in formatted_filename) in
    lexbuf.lex_curr_p <-
      { lexbuf.lex_curr_p with pos_fname = formatted_filename };
    let p = Sgen_parsing.parse_with_error lexbuf in
    let* env = eval_program ~typecheckonly ~notyping p in
    Ok env
>>>>>>> a71d1ddc

and eval_program ~typecheckonly ~notyping p =
  match
    List.fold_left
      ~f:(fun acc x ->
        let* acc = acc in
        eval_decl ~typecheckonly ~notyping acc x )
      ~init:(Ok initial_env) p
  with
  | Ok env -> Ok env
  | Error e ->
    let* pp = pp_err ~notyping e in
    output_string stderr pp;
    Error e<|MERGE_RESOLUTION|>--- conflicted
+++ resolved
@@ -462,12 +462,10 @@
       { objs = add_obj env "^expect" (expect mcs)
       ; types = add_type env x ([ "^empty" ], Some "^expect")
       }
-<<<<<<< HEAD
   | ProofDef (x, ts, ck, g) ->
     eval_decl ~typecheckonly ~notyping
       { objs = add_obj env x g; types = add_type env x (ts, ck) }
       (Def (x, g))
-=======
   | Use path ->
     let formatted_filename = String.concat ~sep:"/" path ^ ".sg" in
     let lexbuf = Lexing.from_channel (Stdlib.open_in formatted_filename) in
@@ -476,7 +474,6 @@
     let p = Sgen_parsing.parse_with_error lexbuf in
     let* env = eval_program ~typecheckonly ~notyping p in
     Ok env
->>>>>>> a71d1ddc
 
 and eval_program ~typecheckonly ~notyping p =
   match
