open Base
open Cmdliner
open Stellogen.Sgen_eval

let parse_and_eval input_file typecheckonly notyping =
  let lexbuf = Lexing.from_channel (Stdlib.open_in input_file) in
  lexbuf.lex_curr_p <- { lexbuf.lex_curr_p with pos_fname = input_file };
  let p = Stellogen.Sgen_parsing.parse_with_error lexbuf in
  let _ = eval_program ~typecheckonly ~notyping p in
  ()

let input_file_arg =
  let doc = "Input file to process." in
  Arg.(required & pos 0 (some string) None & info [] ~docv:"FILENAME" ~doc)

let typecheckonly_flag =
  let doc = "Only perform typechecking." in
  Arg.(value & flag & info [ "typecheck-only" ] ~doc)

let notyping_flag =
  let doc = "Perform execution without typing." in
  Arg.(value & flag & info [ "no-typing" ] ~doc)

let term =
  let open Term in
  const (fun input_file typecheckonly notyping ->
    try Ok (parse_and_eval input_file typecheckonly notyping)
    with e -> Error (`Msg (Stdlib.Printexc.to_string e)) )
  $ input_file_arg $ typecheckonly_flag $ notyping_flag |> term_result

let cmd = Cmd.v (Cmd.info "sgen" ~doc:"Run the Stellogen program.") term

<<<<<<< HEAD
let () =
  Stdlib.Arg.parse speclist anon_fun usage_msg;
  let lexbuf = Sedlexing.Utf8.from_channel (Stdlib.open_in !input_file) in
  let start_pos filename =
    { Lexing.pos_fname = filename; pos_lnum = 1; pos_bol = 0; pos_cnum = 0 }
  in
  Sedlexing.set_position lexbuf (start_pos !input_file);
  let lexer = Sedlexing.with_tokenizer Stellogen.Sgen_lexer.read lexbuf in
  let parser =
    MenhirLib.Convert.Simplified.traditional2revised
      Stellogen.Sgen_parser.program
  in
  let p = parser lexer in
  let _ = eval_program ~typecheckonly:!typecheckonly ~notyping:!notyping p in
  ()
=======
let () = Stdlib.exit (Cmd.eval cmd)
>>>>>>> d3a0da79
<|MERGE_RESOLUTION|>--- conflicted
+++ resolved
@@ -3,8 +3,11 @@
 open Stellogen.Sgen_eval
 
 let parse_and_eval input_file typecheckonly notyping =
-  let lexbuf = Lexing.from_channel (Stdlib.open_in input_file) in
-  lexbuf.lex_curr_p <- { lexbuf.lex_curr_p with pos_fname = input_file };
+  let lexbuf = Sedlexing.Utf8.from_channel (Stdlib.open_in input_file) in
+  let start_pos filename =
+    { Lexing.pos_fname = filename; pos_lnum = 1; pos_bol = 0; pos_cnum = 0 }
+  in
+  Sedlexing.set_position lexbuf (start_pos input_file);
   let p = Stellogen.Sgen_parsing.parse_with_error lexbuf in
   let _ = eval_program ~typecheckonly ~notyping p in
   ()
@@ -30,22 +33,4 @@
 
 let cmd = Cmd.v (Cmd.info "sgen" ~doc:"Run the Stellogen program.") term
 
-<<<<<<< HEAD
-let () =
-  Stdlib.Arg.parse speclist anon_fun usage_msg;
-  let lexbuf = Sedlexing.Utf8.from_channel (Stdlib.open_in !input_file) in
-  let start_pos filename =
-    { Lexing.pos_fname = filename; pos_lnum = 1; pos_bol = 0; pos_cnum = 0 }
-  in
-  Sedlexing.set_position lexbuf (start_pos !input_file);
-  let lexer = Sedlexing.with_tokenizer Stellogen.Sgen_lexer.read lexbuf in
-  let parser =
-    MenhirLib.Convert.Simplified.traditional2revised
-      Stellogen.Sgen_parser.program
-  in
-  let p = parser lexer in
-  let _ = eval_program ~typecheckonly:!typecheckonly ~notyping:!notyping p in
-  ()
-=======
-let () = Stdlib.exit (Cmd.eval cmd)
->>>>>>> d3a0da79
+let () = Stdlib.exit (Cmd.eval cmd)