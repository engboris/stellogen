--- conflicted
+++ resolved
@@ -26,11 +26,7 @@
 let () =
   Stdlib.Arg.parse speclist anon_fun usage_msg;
   let lexbuf = Lexing.from_channel (Stdlib.open_in !input_file) in
-<<<<<<< HEAD
   lexbuf.lex_curr_p <- {lexbuf.lex_curr_p with pos_fname = !input_file};
   let p = parse_with_error lexbuf in
-=======
-  let p = program read lexbuf in
->>>>>>> 023dbef6
   let _ = eval_program p in
   ()